// scripts/crawl.mjs
import axios from 'axios';
import * as cheerio from 'cheerio';
import { createClient } from '@supabase/supabase-js';
import fs from 'fs';
import path from 'path';
import { fileURLToPath } from 'url';

// --- ENV ---
const SUPABASE_URL = process.env.SUPABASE_URL || process.env.NEXT_PUBLIC_SUPABASE_URL;
const SERVICE_ROLE = process.env.SUPABASE_SERVICE_ROLE_KEY;

if (!SUPABASE_URL || !SERVICE_ROLE) {
  console.error('❌ Missing SUPABASE_URL or SUPABASE_SERVICE_ROLE_KEY in env.');
  process.exit(1);
}

const SUPABASE_AUTH_OPTIONS = {
  persistSession: false,
  autoRefreshToken: false
};

const supabase = createClient(SUPABASE_URL, SERVICE_ROLE, {
  auth: { ...SUPABASE_AUTH_OPTIONS },
  db: { schema: 'public' }
});

const SUPABASE_SCHEMA_CLIENTS = new Map([
  ['public', supabase]
]);

function getSupabaseClientForSchema(schema) {
  const key = schema && schema.trim() ? schema.trim() : 'public';
  const existing = SUPABASE_SCHEMA_CLIENTS.get(key);
  if (existing) return existing;
  const client = createClient(SUPABASE_URL, SERVICE_ROLE, {
    auth: { ...SUPABASE_AUTH_OPTIONS },
    db: { schema: key }
  });
  SUPABASE_SCHEMA_CLIENTS.set(key, client);
  return client;
}

const DEFAULT_CRAWL_INTERVAL_DAYS = 30;
const parsedInterval = parseInt(process.env.CRAWLER_INTERVAL_DAYS || '', 10);
const CRAWLER_INTERVAL_DAYS = Number.isFinite(parsedInterval) && parsedInterval > 0 ? parsedInterval : DEFAULT_CRAWL_INTERVAL_DAYS;
const CRAWLER_INTERVAL_MS = CRAWLER_INTERVAL_DAYS * 24 * 60 * 60 * 1000;

const CRAWLER_META_TABLE = process.env.CRAWLER_META_TABLE || 'Crawler_Table';
const CRAWLER_META_CONFLICT_KEY = process.env.CRAWLER_META_CONFLICT_KEY || 'slug';
const CRAWLER_ITEMS_TABLE = process.env.CRAWLER_ITEMS_TABLE || 'tempcrawl.crawler.items';

const OPTIONAL_FIELD_DISABLE_VALUES = new Set(['', 'false', '0', 'null']);

const resolveRequiredFieldName = (value, fallback) => {
  if (typeof value === 'string') {
    const trimmed = value.trim();
    if (trimmed) return trimmed;
  }
  return fallback;
};

const resolveOptionalFieldName = (value, fallback = null) => {
  if (value === undefined || value === null) return fallback;
  if (typeof value === 'string') {
    const trimmed = value.trim();
    if (!trimmed) return null;
    if (OPTIONAL_FIELD_DISABLE_VALUES.has(trimmed.toLowerCase())) return null;
    return trimmed;
  }
  return value;
};

const CRAWLER_META_LAST_CRAWLED_FIELD = resolveRequiredFieldName(
  process.env.CRAWLER_META_LAST_CRAWLED_FIELD,
  'last_crawled_at'
);

const ITEM_FIELD_MAP = {
  museumId: resolveRequiredFieldName(process.env.CRAWLER_ITEMS_MUSEUM_ID_FIELD, 'museum_id'),
  title: resolveRequiredFieldName(process.env.CRAWLER_ITEMS_TITLE_FIELD, 'titel'),
  url: resolveRequiredFieldName(process.env.CRAWLER_ITEMS_URL_FIELD, 'bron_url'),
  isTemporary: resolveOptionalFieldName(process.env.CRAWLER_ITEMS_IS_TEMP_FIELD, 'is_tijdelijk'),
  crawledAt: resolveRequiredFieldName(process.env.CRAWLER_ITEMS_LAST_CRAWLED_FIELD, 'last_crawled_at'),
  slug: resolveOptionalFieldName(process.env.CRAWLER_ITEMS_SLUG_FIELD)
};

function parseTableIdentifier(rawValue, label) {
  const value = typeof rawValue === 'string' ? rawValue.trim() : '';
  if (!value) {
    throw new Error(`${label} heeft een lege of ontbrekende tabelnaam.`);
  }
  const segments = value.split('.').filter(Boolean);
  if (!segments.length) {
    throw new Error(`${label} bevat een ongeldige tabelnaam: ${rawValue}`);
  }
  if (segments.length === 1) {
    return { raw: value, schema: null, name: segments[0] };
  }
  const [schema, ...rest] = segments;
  return { raw: value, schema, name: rest.join('.') };
}

function parseTableOrExit(rawValue, label) {
  try {
    return parseTableIdentifier(rawValue, label);
  } catch (err) {
    console.error(`❌ ${err.message}`);
    process.exit(1);
  }
}

const META_TABLE = parseTableOrExit(CRAWLER_META_TABLE, 'CRAWLER_META_TABLE');
const ITEMS_TABLE = parseTableOrExit(CRAWLER_ITEMS_TABLE, 'CRAWLER_ITEMS_TABLE');

function fromTable(def) {
  return getSupabaseClientForSchema(def.schema).from(def.name);
}

const fromMetaTable = () => fromTable(META_TABLE);
const fromItemsTable = () => fromTable(ITEMS_TABLE);

function describeTable(def) {
  return `${def.raw} (schema: ${def.schema || 'public'})`;
}

console.log(`ℹ️  Gebruik crawler meta table: ${describeTable(META_TABLE)}`);
console.log(`ℹ️  Gebruik crawler items table: ${describeTable(ITEMS_TABLE)}`);

const DEFAULT_CRAWL_INTERVAL_DAYS = 30;
const parsedInterval = parseInt(process.env.CRAWLER_INTERVAL_DAYS || '', 10);
const CRAWLER_INTERVAL_DAYS = Number.isFinite(parsedInterval) && parsedInterval > 0 ? parsedInterval : DEFAULT_CRAWL_INTERVAL_DAYS;
const CRAWLER_INTERVAL_MS = CRAWLER_INTERVAL_DAYS * 24 * 60 * 60 * 1000;

const CRAWLER_META_TABLE = process.env.CRAWLER_META_TABLE || 'Crawler_Table';
const CRAWLER_META_CONFLICT_KEY = process.env.CRAWLER_META_CONFLICT_KEY || 'slug';
const CRAWLER_ITEMS_TABLE = process.env.CRAWLER_ITEMS_TABLE || 'tempcrawl.crawler.items';

const OPTIONAL_FIELD_DISABLE_VALUES = new Set(['', 'false', '0', 'null']);

const resolveRequiredFieldName = (value, fallback) => {
  if (typeof value === 'string') {
    const trimmed = value.trim();
    if (trimmed) return trimmed;
  }
  return fallback;
};

const resolveOptionalFieldName = (value, fallback = null) => {
  if (value === undefined || value === null) return fallback;
  if (typeof value === 'string') {
    const trimmed = value.trim();
    if (!trimmed) return null;
    if (OPTIONAL_FIELD_DISABLE_VALUES.has(trimmed.toLowerCase())) return null;
    return trimmed;
  }
  return value;
};

const CRAWLER_META_LAST_CRAWLED_FIELD = resolveRequiredFieldName(
  process.env.CRAWLER_META_LAST_CRAWLED_FIELD,
  'last_crawled_at'
);

const ITEM_FIELD_MAP = {
  museumId: resolveRequiredFieldName(process.env.CRAWLER_ITEMS_MUSEUM_ID_FIELD, 'museum_id'),
  title: resolveRequiredFieldName(process.env.CRAWLER_ITEMS_TITLE_FIELD, 'titel'),
  url: resolveRequiredFieldName(process.env.CRAWLER_ITEMS_URL_FIELD, 'bron_url'),
  isTemporary: resolveOptionalFieldName(process.env.CRAWLER_ITEMS_IS_TEMP_FIELD, 'is_tijdelijk'),
  crawledAt: resolveRequiredFieldName(process.env.CRAWLER_ITEMS_LAST_CRAWLED_FIELD, 'last_crawled_at'),
  slug: resolveOptionalFieldName(process.env.CRAWLER_ITEMS_SLUG_FIELD)
};

// --- UTILS ---
const sleep = (ms) => new Promise((r) => setTimeout(r, ms));
const nowIso = () => new Date().toISOString();

function normalizeText(s) {
  return (s || '')
    .replace(/\s+/g, ' ')
    .replace(/\u00A0/g, ' ')
    .trim();
}

function parseDate(value) {
  if (!value) return null;
  const date = new Date(value);
  return Number.isNaN(date.getTime()) ? null : date;
}

async function getCrawlerState(slug) {
  try {
    const selectColumns = ['slug', CRAWLER_META_LAST_CRAWLED_FIELD].filter(Boolean).join(',');
<<<<<<< HEAD
    const { data, error } = await fromMetaTable()
=======
    const { data, error } = await supabase
      .from(CRAWLER_META_TABLE)
>>>>>>> 72e86b6f
      .select(selectColumns)
      .eq('slug', slug)
      .maybeSingle();
    if (error) {
      console.warn(`⚠️  Kon crawler status niet ophalen voor ${slug}: ${error.message}`);
      return null;
    }
    return data;
  } catch (err) {
    console.warn(`⚠️  Kon crawler status niet ophalen voor ${slug}: ${err.message}`);
    return null;
  }
}

async function updateCrawlerState(slug, fields = {}) {
  try {
    const payload = { slug, ...fields };
<<<<<<< HEAD
    const { error } = await fromMetaTable()
=======
    const { error } = await supabase
      .from(CRAWLER_META_TABLE)
>>>>>>> 72e86b6f
      .upsert(payload, { onConflict: CRAWLER_META_CONFLICT_KEY });
    if (error) {
      console.warn(`⚠️  Kon crawler status niet bijwerken voor ${slug}: ${error.message}`);
    }
  } catch (err) {
    console.warn(`⚠️  Kon crawler status niet bijwerken voor ${slug}: ${err.message}`);
  }
}

function shouldSkipCrawl(meta) {
  const lastValue = meta ? meta[CRAWLER_META_LAST_CRAWLED_FIELD] : null;
  const last = parseDate(lastValue);
  if (!last) {
    return { skip: false, lastCrawledAt: null, msSinceLast: null };
  }
  const msSinceLast = Date.now() - last.getTime();
  if (msSinceLast < CRAWLER_INTERVAL_MS) {
    return { skip: true, lastCrawledAt: last, msSinceLast };
  }
  return { skip: false, lastCrawledAt: last, msSinceLast };
}

async function getMuseumBySlug(slug) {
  const { data, error } = await supabase
    .from('musea')
    .select('id, naam, slug')
    .eq('slug', slug)
    .single();
  if (error || !data) throw new Error(`Museum niet gevonden voor slug: ${slug}`);
  return data;
}

async function existingTitlesForMuseum(museumId, slug) {
  try {
<<<<<<< HEAD
    let query = fromItemsTable().select(ITEM_FIELD_MAP.title);
=======
    let query = supabase.from(CRAWLER_ITEMS_TABLE).select(ITEM_FIELD_MAP.title);
>>>>>>> 72e86b6f
    if (ITEM_FIELD_MAP.museumId) {
      query = query.eq(ITEM_FIELD_MAP.museumId, museumId);
    }
    if (ITEM_FIELD_MAP.slug && slug) {
      query = query.eq(ITEM_FIELD_MAP.slug, slug);
    }
    const { data, error } = await query;
    if (error) {
      console.warn(`⚠️  Kon bestaande titels niet ophalen voor museum ${museumId}: ${error.message}`);
      return new Set();
    }
<<<<<<< HEAD
    const titleKey = ITEM_FIELD_MAP.title;
    const existing = new Set();
    for (const row of data || []) {
      const value = row?.[titleKey];
      if (value === undefined || value === null) continue;
      const normalized = String(value).trim().toLowerCase();
      if (normalized) existing.add(normalized);
    }
    return existing;
=======
    return new Set((data || []).map((r) => ((r?.[ITEM_FIELD_MAP.title] || '')).toLowerCase()));
>>>>>>> 72e86b6f
  } catch (err) {
    console.warn(`⚠️  Kon bestaande titels niet ophalen voor museum ${museumId}: ${err.message}`);
    return new Set();
  }
}

async function insertCrawlerItems(rows) {
  if (!rows.length) return { inserted: 0 };
<<<<<<< HEAD
  const { error } = await fromItemsTable().insert(rows);
=======
  const { error } = await supabase.from(CRAWLER_ITEMS_TABLE).insert(rows);
>>>>>>> 72e86b6f
  if (error) throw error;
  return { inserted: rows.length };
}

// ---------- URL CANDIDATES & FETCHING ----------

// Bouw veelvoorkomende paden (NL/EN) voor sites waar je alleen een domein geeft
function buildCommonPaths() {
  return [
    '/nl/tentoonstellingen/',
    '/nl/zien-en-doen/tentoonstellingen/',
    '/nl/agenda/',
    '/en/whats-on/exhibitions/',
    '/en/whats-on/',
    '/exhibitions/',
    '/exhibitions',
    '/tentoonstellingen/',
    '/tentoonstellingen',
    '/agenda/'
  ];
}

function ensureVariants(u) {
  // voeg variant zonder / of met / toe
  const out = new Set([u]);
  if (u.endsWith('/')) out.add(u.slice(0, -1));
  else out.add(u + '/');
  return [...out];
}

function isDomainOnly(u) {
  try {
    const url = new URL(u);
    return url.pathname === '/' || url.pathname === '';
  } catch {
    return false;
  }
}

function expandCandidates(urlOrArray) {
  if (Array.isArray(urlOrArray)) {
    // Voor arrays: voor elk item ook trailing-slash varianten
    return urlOrArray.flatMap(ensureVariants);
  }
  const base = urlOrArray;
  // Als je alleen een domein gaf → plak common paths eraan
  if (isDomainOnly(base)) {
    const { origin } = new URL(base);
    const paths = buildCommonPaths();
    return paths.flatMap((p) => ensureVariants(origin + p));
  }
  // Anders: gebruik de gegeven url + varianten
  return ensureVariants(base);
}

async function fetchFirstOk(urls, retries = 1) {
  const list = expandCandidates(urls);
  let lastError = null;

  for (const u of list) {
    for (let attempt = 0; attempt <= retries; attempt++) {
      try {
        const res = await axios.get(u, {
          timeout: 30000,
          headers: {
            'User-Agent': 'Mozilla/5.0 (compatible; MuseumBuddyBot/0.1; +https://example.com/bot)',
            'Accept': 'text/html,application/xhtml+xml',
            'Accept-Language': 'nl-NL,nl;q=0.9,en;q=0.8',
            'Referer': 'https://www.google.com/'
          },
          validateStatus: (s) => s >= 200 && s < 400
        });
        console.log(`ℹ️  GET ${u} → status ${res.status}`);
        return { ok: true, url: u, html: res.data };
      } catch (e) {
        lastError = e;
        const code = e?.response?.status || e.code || e.message;
        console.warn(`⚠️  GET ${u} (attempt ${attempt + 1}) failed: ${code}`);
        // Bij 403/405 heeft nog een poging vaak geen zin; ga door naar volgende URL
        if (e?.response?.status === 403 || e?.response?.status === 405) break;
        // kleine backoff
        await sleep(800);
      }
    }
  }
  return { ok: false, error: lastError?.message || 'all candidates failed' };
}

// ---------- CRAWL ----------
async function crawlTarget(target) {
  const { slug, item } = target;
  let urlCandidates = target.urls || target.url;
  if (!slug || !urlCandidates || !item) {
    console.warn('⚠️ Ongeldig target, overslaan:', target);
    return { slug, found: 0, inserted: 0, skippedDup: 0, ok: false };
  }

  // Zorg dat we altijd met een array van URL-kandidaten werken
  if (!Array.isArray(urlCandidates)) {
    urlCandidates = [urlCandidates];
  }

  const meta = await getCrawlerState(slug);
  const skipInfo = shouldSkipCrawl(meta);
  if (skipInfo.skip) {
    const remainingMs = CRAWLER_INTERVAL_MS - (skipInfo.msSinceLast || 0);
    const remainingDays = remainingMs > 0 ? Math.ceil(remainingMs / (24 * 60 * 60 * 1000)) : 0;
    console.log(
      `⏭️  Skip ${slug}: laatst gecrawld op ${skipInfo.lastCrawledAt.toISOString()} (nog ~${remainingDays} dag(en) wachten)`
    );
    return {
      slug,
      found: 0,
      inserted: 0,
      skippedDup: 0,
      ok: true,
      skipped: true,
      reason: 'recently_crawled',
      lastCrawledAt: skipInfo.lastCrawledAt.toISOString()
    };
  }

  const museum = await getMuseumBySlug(slug);

  // HTML ophalen (probeer meerdere URL-kandidaten + varianten)
  const fetched = await fetchFirstOk(urlCandidates, 1);
  if (!fetched.ok) {
    throw new Error(fetched.error || 'no working URL');
  }
  const $ = cheerio.load(fetched.html);

  // Hoeveel items per target?
  const maxItems = typeof target.maxItems === 'number' ? target.maxItems : 12;

  // Probeer eerst de opgegeven selector
  let nodes = $(item).slice(0, maxItems);

  // Fallback als 0 matches
  if (nodes.length === 0) {
    console.warn(`⚠️  Selector matched 0 nodes for ${slug}. Tried: ${item}`);
    nodes = $('main a, .content a, article a, li a')
      .filter((_, el) => {
        const t = $(el).text().trim();
        return t.length > 3 && /tentoon|exhib|expo|present|te zien|exhibition|exhibitions|expositie/i.test(t);
      })
      .slice(0, maxItems);
  }

  const existing = await existingTitlesForMuseum(museum.id, slug);

  const rows = [];
  let skippedDup = 0;

  const crawlTimestamp = nowIso();

  nodes.each((_, el) => {
    const context = $(el);

    // Probeer een zinnige titel te vinden
    const titleCand =
      context.find('h1, h2, h3, .title, .card-title, .teaser__title, a').first().text() ||
      context.attr('title') ||
      context.text();

    let hrefCand =
      context.find('a[href]').first().attr('href') ||
      $(el).attr('href');

    const titel = normalizeText(titleCand).slice(0, 200);
    if (!titel) return;

    if (hrefCand && hrefCand.startsWith('/')) {
      try {
        const base = new URL(fetched.url);
        hrefCand = base.origin + hrefCand;
      } catch {
        // ignore
      }
    }
    const bron_url = hrefCand || fetched.url;

    // Dedup op titel per museum
    if (existing.has(titel.toLowerCase())) {
      skippedDup++;
      return;
    }

    const row = {
      [ITEM_FIELD_MAP.museumId]: museum.id,
      [ITEM_FIELD_MAP.title]: titel,
      [ITEM_FIELD_MAP.url]: bron_url,
      [ITEM_FIELD_MAP.crawledAt]: crawlTimestamp
    };
    if (ITEM_FIELD_MAP.isTemporary) {
      row[ITEM_FIELD_MAP.isTemporary] = true;
    }
    if (ITEM_FIELD_MAP.slug) {
      row[ITEM_FIELD_MAP.slug] = slug;
    }
    rows.push(row);
  });

  let inserted = 0;
  if (rows.length) {
    const resInsert = await insertCrawlerItems(rows);
    inserted = resInsert.inserted || 0;
  }

  await updateCrawlerState(slug, { [CRAWLER_META_LAST_CRAWLED_FIELD]: crawlTimestamp });

  return { slug, found: nodes.length, inserted, skippedDup, ok: true };
}

async function main() {
  // targets.json inlezen via fs
  const __filename = fileURLToPath(import.meta.url);
  const __dirname = path.dirname(__filename);
  const targetsPath = path.join(__dirname, 'targets.json');

  let targets = [];
  try {
    const raw = fs.readFileSync(targetsPath, 'utf-8');
    targets = JSON.parse(raw);
  } catch (e) {
    console.error('❌ targets.json kon niet worden gelezen of geparsed:', e.message);
    process.exit(1);
  }

  const summary = [];
  for (const t of targets) {
    try {
      const res = await crawlTarget(t);
      summary.push(res);
      await sleep(800); // kleine pauze tussen sites
    } catch (err) {
      summary.push({ slug: t.slug, ok: false, error: err.message });
    }
  }

  console.log('--- CRAWL SUMMARY ---');
  for (const s of summary) {
    if (s.skipped) {
      console.log(`⏭️ ${s.slug} → overgeslagen (laatste crawl: ${s.lastCrawledAt || 'onbekend'})`);
    } else if (s.ok) {
      const dupPart = typeof s.skippedDup === 'number' ? `, skippedDup: ${s.skippedDup}` : '';
      console.log(`✅ ${s.slug} → found: ${s.found}, inserted: ${s.inserted}${dupPart}`);
    } else {
      console.log(`❌ ${s.slug} → ${s.error || 'unknown error'}`);
    }
  }

  const allFailed = summary.every((s) => !s.ok);
  process.exit(allFailed ? 1 : 0);
}

main().catch((e) => {
  console.error('❌ Fatal:', e);
  process.exit(1);
});<|MERGE_RESOLUTION|>--- conflicted
+++ resolved
@@ -191,12 +191,7 @@
 async function getCrawlerState(slug) {
   try {
     const selectColumns = ['slug', CRAWLER_META_LAST_CRAWLED_FIELD].filter(Boolean).join(',');
-<<<<<<< HEAD
     const { data, error } = await fromMetaTable()
-=======
-    const { data, error } = await supabase
-      .from(CRAWLER_META_TABLE)
->>>>>>> 72e86b6f
       .select(selectColumns)
       .eq('slug', slug)
       .maybeSingle();
@@ -214,12 +209,7 @@
 async function updateCrawlerState(slug, fields = {}) {
   try {
     const payload = { slug, ...fields };
-<<<<<<< HEAD
     const { error } = await fromMetaTable()
-=======
-    const { error } = await supabase
-      .from(CRAWLER_META_TABLE)
->>>>>>> 72e86b6f
       .upsert(payload, { onConflict: CRAWLER_META_CONFLICT_KEY });
     if (error) {
       console.warn(`⚠️  Kon crawler status niet bijwerken voor ${slug}: ${error.message}`);
@@ -254,11 +244,7 @@
 
 async function existingTitlesForMuseum(museumId, slug) {
   try {
-<<<<<<< HEAD
     let query = fromItemsTable().select(ITEM_FIELD_MAP.title);
-=======
-    let query = supabase.from(CRAWLER_ITEMS_TABLE).select(ITEM_FIELD_MAP.title);
->>>>>>> 72e86b6f
     if (ITEM_FIELD_MAP.museumId) {
       query = query.eq(ITEM_FIELD_MAP.museumId, museumId);
     }
@@ -270,7 +256,6 @@
       console.warn(`⚠️  Kon bestaande titels niet ophalen voor museum ${museumId}: ${error.message}`);
       return new Set();
     }
-<<<<<<< HEAD
     const titleKey = ITEM_FIELD_MAP.title;
     const existing = new Set();
     for (const row of data || []) {
@@ -280,9 +265,6 @@
       if (normalized) existing.add(normalized);
     }
     return existing;
-=======
-    return new Set((data || []).map((r) => ((r?.[ITEM_FIELD_MAP.title] || '')).toLowerCase()));
->>>>>>> 72e86b6f
   } catch (err) {
     console.warn(`⚠️  Kon bestaande titels niet ophalen voor museum ${museumId}: ${err.message}`);
     return new Set();
@@ -291,11 +273,7 @@
 
 async function insertCrawlerItems(rows) {
   if (!rows.length) return { inserted: 0 };
-<<<<<<< HEAD
   const { error } = await fromItemsTable().insert(rows);
-=======
-  const { error } = await supabase.from(CRAWLER_ITEMS_TABLE).insert(rows);
->>>>>>> 72e86b6f
   if (error) throw error;
   return { inserted: rows.length };
 }
