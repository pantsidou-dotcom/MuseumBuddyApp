:root{
  --bg:#ffffff;          /* zachte achtergrondkleur */
  --text:#000000;
  --muted:#6b7280;       /* grijs voor subtitels */
  --border:#e5e7eb;      /* subtiele randen */
  --accent:#000000;      /* warme accentkleur */
  --accent-ink:#ffffff;
}

*{ box-sizing:border-box }
html, body { padding:0; margin:0; background:var(--bg); color:var(--text); }
body {
  font-family: var(--font-quicksand), system-ui, -apple-system, Segoe UI, Ubuntu, Cantarell, Noto Sans, "Helvetica Neue", Arial, sans-serif, "Apple Color Emoji", "Segoe UI Emoji";
  font-weight: 400;
  line-height: 1.6;
}
h1, h2, h3, h4, h5, h6 {
  font-family: var(--font-quicksand), sans-serif;
  font-weight: 700;
  line-height: 1.3;
}
a { color: inherit; text-decoration: none; }
img { max-width: 100%; height: auto; display: block; }

/* Layout */
.container { max-width: 1120px; margin: 0 auto; padding: 24px; }
.header {
  position: sticky; top: 0; z-index: 20;
  background: var(--bg);
  border-bottom: 1px solid var(--border);
  backdrop-filter: blur(8px);
}
.navbar { display:flex; align-items:center; gap:16px; padding: 16px 24px; }
.brand { font-weight:700; font-size: 20px; letter-spacing: .2px; }
.navspacer { flex:1 }
.navlink { color: var(--muted); font-size: 14px; }

.page-title { margin: 8px 0 4px; font-size: 28px; font-weight: 700; }
.page-subtitle { margin: 0 0 16px; color: var(--muted); }

/* Controls */
.input, .select {
  width: 100%;
  padding: 12px 14px;
  border: 1px solid var(--border);
  border-radius: 10px;
  font-size: 14px;
  background: #fff;
}
.controls { display:grid; gap:12px; }
.control-row { display:flex; gap:16px; flex-wrap:wrap; align-items:center; }
.checkbox { display:flex; gap:8px; align-items:center; color:#222; font-size:14px; }
.btn-reset {
  padding: 8px 12px; border:1px solid var(--border); border-radius:10px;
  background:#f8fafc; cursor:pointer; font-size:14px;
}

/* Tags */
.tag {
  color: var(--muted);
  margin-right: 8px;
  font-family: var(--font-quicksand), sans-serif;
}

.description {
  font-family: var(--font-quicksand), sans-serif;
}

/* Cards grid */
.grid { display:grid; gap: 16px; }
@media (min-width: 640px){ .grid { grid-template-columns: repeat(2, minmax(0, 1fr)); } }
@media (min-width: 1024px){ .grid { grid-template-columns: repeat(3, minmax(0, 1fr)); } }

.card {
  position: relative;
  width: 100%;
  aspect-ratio: 4 / 3;
  border-radius: 16px;
  overflow: hidden;
  transition: transform .15s ease;
  background: #f3f4f6;
}
.card:hover { transform: translateY(-1px); }
.card-title { margin:0; font-size:18px; font-weight:600; color:inherit; }
.card-sub { margin:6px 0 0; color:var(--muted); }
.card-info {
  position: absolute;
  bottom: 0;
  left: 0;
  width: 100%;
  padding: 16px;
  color: #fff;
  background: linear-gradient(to top, rgba(0,0,0,0.7), rgba(0,0,0,0));
}
.card-info .card-sub,
.card-info .description,
.card-info .tag {
  color: #fff;
}

/* Detail */
.backlink { color: var(--accent); }
.detail-title { margin:8px 0 0; font-size:30px; font-weight:800; }
.detail-sub { margin:6px 0 0; color:var(--muted); }

/* Footer space */
.section { margin: 24px 0; }
.count { color: var(--muted); margin: 8px 0 16px; }
.link-accent { color: var(--accent); }

/* Afbeeldingen */

.hero {
  position: relative;
  width: 100%;
  aspect-ratio: 4 / 3;
  border-radius: 16px;
  overflow: hidden;
  margin: 12px 0 16px;
  background: #f3f4f6;
}

.hero img {
  width: 100%;
  height: 100%;
  object-fit: cover;
  display: block;
}

/* MuseumCard component */
.museum-card {
  background: #f3f4f6;
  border-radius: 12px;
  overflow: hidden;
  box-shadow: 0 1px 2px rgba(0,0,0,0.05);
  display: flex;
  flex-direction: column;
  width: 100%;
}
.museum-card-image {
  position: relative;
  width: 100%;
  aspect-ratio: 4 / 3;
}
.museum-card-actions {
  position: absolute;
  top: 8px;
  right: 8px;
  display: flex;
  gap: 8px;
}
.icon-button {
  width: 32px;
  height: 32px;
  border: none;
  border-radius: 50%;
  background: rgba(255,255,255,0.9);
  display: flex;
  align-items: center;
  justify-content: center;
  cursor: pointer;
}
.icon-button svg {
  width: 18px;
  height: 18px;
}
.icon-button.favorited {
<<<<<<< HEAD
  background: var(--accent);
  color: var(--accent-ink);
}
.icon-button.favorited svg path {
  fill: currentColor;
=======
  color: var(--accent);
>>>>>>> 65c27f36
}
.museum-card-info {
  padding: 16px;
}
.museum-card-title {
  margin: 0 0 8px;
  font-size: 20px;
  font-weight: 600;
}
.museum-card-location {
  margin: 0;
  display: flex;
  align-items: center;
  font-size: 14px;
  color: var(--muted);
}
.museum-card-location svg {
  width: 16px;
  height: 16px;
  margin-right: 4px;
}<|MERGE_RESOLUTION|>--- conflicted
+++ resolved
@@ -165,15 +165,12 @@
   height: 18px;
 }
 .icon-button.favorited {
-<<<<<<< HEAD
+.icon-button.favorited {
   background: var(--accent);
   color: var(--accent-ink);
 }
 .icon-button.favorited svg path {
   fill: currentColor;
-=======
-  color: var(--accent);
->>>>>>> 65c27f36
 }
 .museum-card-info {
   padding: 16px;
