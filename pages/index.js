   // vercel ping
import { useMemo, useState } from 'react';
import Link from 'next/link';
import Image from 'next/image';
import museaData from '../musea.json';

export async function getStaticProps() {
  const musea = Array.isArray(museaData) ? museaData : (museaData.musea || []);
  return { props: { musea } };
}

export default function Home({ musea }) {
  const [query, setQuery] = useState('');
  const cities = useMemo(() => Array.from(new Set(musea.map(m => m.city))).sort(), [musea]);
  const [city, setCity] = useState('');

  const filtered = useMemo(() => {
    const q = query.trim().toLowerCase();
    return musea.filter(m => {
      const matchesQuery =
        !q ||
        (m.title && m.title.toLowerCase().includes(q)) ||
        (m.city && m.city.toLowerCase().includes(q)) ||
        (Array.isArray(m.tags) && m.tags.join(' ').toLowerCase().includes(q));

      const matchesCity = !city || m.city === city;

      return matchesQuery && matchesCity;
    });
  }, [musea, query, city]);

  return (
    <>
      <h1 className="page-title">Zoek musea</h1>
      <p className="page-subtitle">Vind musea en exposities in Nederland</p>

      {/* Filters */}
      <section className="section controls">
        <input
          className="input"
          value={query}
          onChange={(e) => setQuery(e.target.value)}
          placeholder="Zoek op naam, stad of tag…"
          type="search"
        />

        <div className="control-row">
          <select className="select" value={city} onChange={(e) => setCity(e.target.value)} style={{ maxWidth: 260 }}>
            <option value="">Alle steden</option>
            {cities.map(c => <option key={c} value={c}>{c}</option>)}
          </select>
          {city && <button className="btn-reset" onClick={() => setCity('')}>Reset stad</button>}
        </div>
      </section>

      <p className="count">{filtered.length} resultaat{filtered.length === 1 ? '' : 'ten'}</p>

      {/* Grid met kaarten */}
      <ul className="grid" style={{ listStyle: 'none', padding: 0, margin: 0 }}>
          {filtered.map(m => (
<<<<<<< HEAD
            <li key={m.id}>
              <Link
                className="card"
                href={{ pathname: '/museum/[id]', query: { id: m.id } }}
                style={{ display: 'block', width: '100%', height: '100%', position: 'relative' }}
              >
                {m.image && (
                  <Image
                    src={m.image.startsWith('/') ? m.image : `/${m.image}`}
                    alt={m.title}
                    fill
                    sizes="(max-width: 640px) 100vw, (max-width: 1024px) 50vw, 33vw"
                    style={{ objectFit: 'cover' }}
                  />
=======
            <li key={m.id} className="card">
              {m.image && (
                <Image
                  src={m.image.startsWith('/') ? m.image : `/${m.image}`}
                  alt={m.title}
                  fill
                  sizes="(max-width: 640px) 100vw, (max-width: 1024px) 50vw, 33vw"
                  style={{ objectFit: 'cover' }}
                />
              )}
              <div className="card-info">
                <h2 className="card-title">
                  <Link
                    href={{ pathname: '/museum/[id]', query: { id: m.id } }}
                  >
                    {m.title}
                  </Link>
                </h2>
                <p className="card-sub">{m.city}</p>
                {m.description && (
                  <p className="description" style={{ marginTop: 10 }}>
                    {m.description}
                  </p>
                )}
                {Array.isArray(m.tags) && m.tags.length > 0 && (
                  <p style={{ marginTop: 8 }}>
                    {m.tags.map(t => <span key={t} className="tag">#{t}</span>)}
                  </p>
>>>>>>> 9b8d48ad
                )}
                <div className="card-info">
                  <h2 className="card-title">{m.title}</h2>
                  <p className="card-sub">{m.city}</p>
                  <div className="chips">
                    {m.free && <span className="chip">Gratis</span>}
                    {m.kidFriendly && <span className="chip">Kindvriendelijk</span>}
                    {m.temporary && <span className="chip">Tijdelijk</span>}
                  </div>
                  {m.description && (
                    <p className="description" style={{ marginTop: 10 }}>
                      {m.description}
                    </p>
                  )}
                  {Array.isArray(m.tags) && m.tags.length > 0 && (
                    <p style={{ marginTop: 8 }}>
                      {m.tags.map(t => <span key={t} className="tag">#{t}</span>)}
                    </p>
                  )}
                </div>
              </Link>
            </li>
          ))}
        </ul>
    </>
  );
}
<|MERGE_RESOLUTION|>--- conflicted
+++ resolved
@@ -58,51 +58,40 @@
       {/* Grid met kaarten */}
       <ul className="grid" style={{ listStyle: 'none', padding: 0, margin: 0 }}>
           {filtered.map(m => (
-<<<<<<< HEAD
-            <li key={m.id}>
-              <Link
-                className="card"
-                href={{ pathname: '/museum/[id]', query: { id: m.id } }}
-                style={{ display: 'block', width: '100%', height: '100%', position: 'relative' }}
-              >
-                {m.image && (
-                  <Image
-                    src={m.image.startsWith('/') ? m.image : `/${m.image}`}
-                    alt={m.title}
-                    fill
-                    sizes="(max-width: 640px) 100vw, (max-width: 1024px) 50vw, 33vw"
-                    style={{ objectFit: 'cover' }}
-                  />
-=======
-            <li key={m.id} className="card">
-              {m.image && (
-                <Image
-                  src={m.image.startsWith('/') ? m.image : `/${m.image}`}
-                  alt={m.title}
-                  fill
-                  sizes="(max-width: 640px) 100vw, (max-width: 1024px) 50vw, 33vw"
-                  style={{ objectFit: 'cover' }}
-                />
-              )}
-              <div className="card-info">
-                <h2 className="card-title">
-                  <Link
-                    href={{ pathname: '/museum/[id]', query: { id: m.id } }}
-                  >
-                    {m.title}
-                  </Link>
-                </h2>
-                <p className="card-sub">{m.city}</p>
-                {m.description && (
-                  <p className="description" style={{ marginTop: 10 }}>
-                    {m.description}
-                  </p>
-                )}
-                {Array.isArray(m.tags) && m.tags.length > 0 && (
-                  <p style={{ marginTop: 8 }}>
-                    {m.tags.map(t => <span key={t} className="tag">#{t}</span>)}
-                  </p>
->>>>>>> 9b8d48ad
+<li key={m.id} className="card">
+<Link
+href={{ pathname: '/museum/[id]', query: { id: m.id } }}
+aria-label={`Bekijk ${m.title}`}
+className="card-link"
+style={{ display: 'block', width: '100%', height: '100%', position: 'relative' }}
+>
+{m.image && (
+<Image
+src={m.image.startsWith('/') ? m.image : `/${m.image}`}
+alt={m.title}
+fill
+sizes="(max-width: 640px) 100vw, (max-width: 1024px) 50vw, 33vw"
+style={{ objectFit: 'cover' }}
+/>
+)}
+<div className="card-info">
+<h2 className="card-title">{m.title}</h2>
+<p className="card-sub">{m.city}</p>
+{m.description && (
+<p className="description" style={{ marginTop: 10 }}>
+{m.description}
+</p>
+)}
+{Array.isArray(m.tags) && m.tags.length > 0 && (
+<p style={{ marginTop: 8 }}>
+{m.tags.map((t) => (
+<span key={t} className="tag">#{t}</span>
+))}
+</p>
+)}
+</div>
+</Link>
+</li>
                 )}
                 <div className="card-info">
                   <h2 className="card-title">{m.title}</h2>
